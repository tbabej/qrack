--- conflicted
+++ resolved
@@ -3,11 +3,7 @@
 
 CPP      = g++
 XXD      = xxd
-<<<<<<< HEAD
-OBJ      = complex16simd.o qregister.o qregister_software.o qregister_factory.o
-=======
 OBJ      = complex16simd.o qregister.o par_for.o qregister_software.o qregister_factory.o separatedunit.o
->>>>>>> a22a1f4e
 SRC      = $(wildcard *.cpp)
 HDRS     = $(wildcard *.hpp)
 FORMAT_SRC = ${SRC} qregister.cl
@@ -52,16 +48,10 @@
 
 tests.o : tests.hpp catch.hpp
 test_main.o : tests.hpp catch.hpp
-<<<<<<< HEAD
-qregister.o : qregister.hpp
-qregister_opencl.o : qregister.hpp
-qregister_software.o : qregister.hpp
-=======
 qregister.o : qregister.hpp par_for.hpp
 qregister_opencl.o : qregister.hpp par_for.hpp
 qregister_software.o : qregister.hpp par_for.hpp
-separatedunit.o : separatedunit.hpp
->>>>>>> a22a1f4e
+separatedunit.o : qregister.hpp par_for.hpp separatedunit.hpp
 
 $(TEST_BIN): $(TEST_OBJ) $(QRACK_LIB)
 	$(CPP) $(TEST_OBJ) $(QRACK_LIB) -o $(TEST_BIN) $(LDFLAGS) $(LIBS)
