--- conflicted
+++ resolved
@@ -25,10 +25,7 @@
 #include "common/complex16x2simd.hpp"
 
 #define complex Complex16Simd
-<<<<<<< HEAD
-=======
 #define complex2 Complex16x2Simd
->>>>>>> bf403eb6
 
 namespace Qrack {
 
